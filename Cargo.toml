[package]
name = "Velithon"
version = "0.2.0"
edition = "2024"
description = "Velithon is a lightweight, high-performance, asynchronous web framework for Python, built on top of the RSGI protocol"
authors = ["Dang Van Nghiem <martin@smartsolution.id.vn>"]
license = "BSD-3-Clause"
readme = "README.md"

[lib]
name = "_velithon"
crate-type = ["cdylib"]

[dependencies]
pyo3 = { version = "=0.25", features = ["extension-module", "generate-import-lib", "experimental-async"] }
pyo3-async-runtimes = { version = "0.25", features = ["tokio-runtime"] }
regex = "1.10"
uuid = { version = "1.8", features = ["v4", "serde"] }
serde = { version = "1.0", features = ["derive"] }
serde_json = "1.0"
tokio = { version = "1.0", features = ["full"] }
rand = "0.9.1"
mimalloc = { version = "0.1", optional = true }
chrono = { version = "0.4", features = ["serde"] }
flate2 = "1.0"
crossbeam-channel = "0.5"
parking_lot = "0.12"
reqwest = { version = "0.12", features = ["json"] }
<<<<<<< HEAD
async-trait = "0.1.88"
thiserror = "2.0.12"
=======
urlencoding = "2.1"
lru = "0.12"
ahash = "0.8"
>>>>>>> abb22e1d


[target.'cfg(not(any(target_env = "musl", target_os = "freebsd", target_os = "openbsd", target_os = "windows")))'.dependencies]
tikv-jemallocator = { version = "0.6.0", default-features = false, features = ["disable_initial_exec_tls"] }

[build-dependencies]
pyo3-build-config = "=0.25"

[features]
mimalloc = ["dep:mimalloc"]


[profile.release]
codegen-units = 1
debug = false
incremental = false
lto = "fat"
opt-level = 3
panic = "abort"
strip = "debuginfo"<|MERGE_RESOLUTION|>--- conflicted
+++ resolved
@@ -26,14 +26,11 @@
 crossbeam-channel = "0.5"
 parking_lot = "0.12"
 reqwest = { version = "0.12", features = ["json"] }
-<<<<<<< HEAD
 async-trait = "0.1.88"
 thiserror = "2.0.12"
-=======
 urlencoding = "2.1"
-lru = "0.12"
+lru = "0.14.0"
 ahash = "0.8"
->>>>>>> abb22e1d
 
 
 [target.'cfg(not(any(target_env = "musl", target_os = "freebsd", target_os = "openbsd", target_os = "windows")))'.dependencies]
