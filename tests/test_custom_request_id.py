"""Tests for custom request ID generation and context management."""

import time
from unittest.mock import Mock

import pytest

from velithon.application import Velithon
from velithon.ctx import (
    AppContext,
    RequestContext,
    current_app,
    g,
    get_current_app,
    get_current_request,
    has_app_context,
    has_request_context,
    request,
)
from velithon.datastructures import Scope, _TempRequestContext
from velithon.middleware.context import RequestContextMiddleware
from velithon.requests import Request
from velithon.responses import JSONResponse


class TestCustomRequestIDGeneration:
    """Test custom request ID generation functionality."""

    def test_default_request_id_generation(self):
        """Test that default request ID generation works when no custom generator is provided."""
        app = Velithon()

        # Verify no custom generator is set
        assert app.request_id_generator is None

        # Create a mock RSGI scope
        mock_scope = Mock()
        mock_scope.headers = []
        mock_scope.method = "GET"
        mock_scope.path = "/test"
        mock_scope.client = "127.0.0.1"
        mock_scope.query_string = b""

        # Create Velithon scope
        scope = Scope(mock_scope)

        # Verify default request ID format (prefix-timestamp-counter)
        assert scope._request_id is not None
        parts = scope._request_id.split('-')
        assert len(parts) == 3
        assert parts[0].isdigit()  # prefix
        assert parts[1].isdigit()  # timestamp
        assert parts[2].isdigit()  # counter

    def test_custom_request_id_generator_configuration(self):
        """Test that custom request ID generator can be configured."""

        def custom_generator(request):
            return f"custom-{request.method.lower()}-{hash(request.path) % 1000}"

        app = Velithon(request_id_generator=custom_generator)

        # Verify custom generator is set
        assert app.request_id_generator == custom_generator
        assert callable(app.request_id_generator)

    def test_custom_request_id_generator_functionality(self):
        """Test that custom request ID generator works correctly."""

        def custom_generator(request):
            correlation_id = request.headers.get('x-correlation-id')
            if correlation_id:
                return f"corr-{correlation_id}"
            return f"custom-{request.method.lower()}-{abs(hash(request.path)) % 1000}"

        app = Velithon(request_id_generator=custom_generator)

        # Test with correlation ID
        mock_scope = Mock()
        mock_scope.headers = [('x-correlation-id', 'test-123')]
        mock_scope.method = "GET"
        mock_scope.path = "/test"
        mock_scope.client = "127.0.0.1"
        mock_scope.query_string = b""

        temp_request = _TempRequestContext(mock_scope)
        result_id = custom_generator(temp_request)
        assert result_id == "corr-test-123"

        # Test without correlation ID
        mock_scope.headers = []
        temp_request = _TempRequestContext(mock_scope)
        result_id = custom_generator(temp_request)
        assert result_id.startswith("custom-get-")

    def test_temp_request_context(self):
        """Test _TempRequestContext provides correct request information."""

        mock_scope = Mock()
        mock_scope.headers = [('content-type', 'application/json'), ('x-test', 'value')]
        mock_scope.method = "POST"
        mock_scope.path = "/api/users"
        mock_scope.client = "192.168.1.100"
        mock_scope.query_string = b"param=value"

        temp_request = _TempRequestContext(mock_scope)

        assert temp_request.method == "POST"
        assert temp_request.path == "/api/users"
        assert temp_request.client == "192.168.1.100"
        # Note: Headers access would require proper Headers class implementation


class TestContextManagement:
    """Test Flask-style context management system."""

    def test_app_context_basic_functionality(self):
        """Test basic application context functionality."""
        app = Velithon(title="Test App")

        # Initially no context
        assert not has_app_context()

        with pytest.raises(RuntimeError, match="Working outside of application context"):
            _ = current_app.title

        # Within context
        with AppContext(app):
            assert has_app_context()
            assert current_app.title == "Test App"
            assert get_current_app() == app

        # After context
        assert not has_app_context()

    def test_request_context_basic_functionality(self):
        """Test basic request context functionality."""
        app = Velithon()

        # Create mock request
        mock_scope = Mock()
        mock_protocol = Mock()
        mock_request = Mock()
        mock_request.request_id = "test-request-123"

        # Initially no context
        assert not has_request_context()

        with pytest.raises(RuntimeError, match="Working outside of request context"):
            _ = request.request_id

        # Within context
        with AppContext(app):
            with RequestContext(app, mock_request):
                assert has_request_context()
                assert request.request_id == "test-request-123"
                assert get_current_request() == mock_request

                # Test 'g' object for request-local storage
                g.custom_value = "test"
                assert g.custom_value == "test"

        # After context
        assert not has_request_context()

    def test_nested_contexts(self):
        """Test nested application and request contexts."""
        app1 = Velithon(title="App 1")
        app2 = Velithon(title="App 2")

        mock_request1 = Mock()
        mock_request1.request_id = "req-1"
        mock_request2 = Mock()
        mock_request2.request_id = "req-2"

        # Nested app contexts
        with AppContext(app1):
            assert current_app.title == "App 1"

            with AppContext(app2):
                assert current_app.title == "App 2"

                with RequestContext(app2, mock_request1):
                    assert request.request_id == "req-1"
                    g.value1 = "first"

                    with RequestContext(app2, mock_request2):
                        assert request.request_id == "req-2"
                        g.value2 = "second"
                        # Inner context overrides outer
                        assert g.value2 == "second"

                    # Back to outer request context
                    assert request.request_id == "req-1"
                    assert g.value1 == "first"

            # Back to outer app context
            assert current_app.title == "App 1"

    def test_context_isolation(self):
        """Test that contexts are properly isolated."""
        app = Velithon()

        mock_request1 = Mock()
        mock_request1.request_id = "req-1"
        mock_request2 = Mock()
        mock_request2.request_id = "req-2"

        # First context
        with AppContext(app):
            with RequestContext(app, mock_request1):
                g.user_id = 123
                g.session_data = {"key": "value1"}

        # Second context should not see first context's data
        with AppContext(app):
            with RequestContext(app, mock_request2):
                # Should not have access to previous context's g data
                with pytest.raises(AttributeError):
                    _ = g.user_id

                # Can set new data
                g.user_id = 456
                g.session_data = {"key": "value2"}
                assert g.user_id == 456


class TestRequestContextMiddleware:
    """Test the RequestContextMiddleware."""

    def test_middleware_initialization(self):
        """Test middleware can be initialized with app."""
        app = Velithon()
<<<<<<< HEAD
        middleware = RequestContextMiddleware(app, app)
        
=======
        middleware = RequestContextMiddleware(app)

>>>>>>> 7cebd9d4
        assert middleware.app == app
        assert hasattr(middleware, 'request_id_manager')

    def test_middleware_with_custom_generator(self):
        """Test middleware correctly applies custom request ID generator."""

        def custom_generator(req):
            return f"middleware-{req.method}-{abs(hash(req.path)) % 100}"

        app = Velithon(request_id_generator=custom_generator)
<<<<<<< HEAD
        middleware = RequestContextMiddleware(app, app)
        
        # Verify the middleware has access to the custom generator
        assert middleware.velithon_app.request_id_generator == custom_generator
    
=======
        middleware = RequestContextMiddleware(app)

        # Verify the middleware has access to the custom generator
        assert middleware.app.request_id_generator == custom_generator

>>>>>>> 7cebd9d4
    @pytest.mark.asyncio
    async def test_middleware_request_processing(self):
        """Test that middleware properly processes requests and sets context."""

        def custom_generator(req):
            return f"processed-{req.method.lower()}"

        app = Velithon(request_id_generator=custom_generator)

        # Mock the next middleware/app in the chain
        app.process_request = Mock()
<<<<<<< HEAD
        
        middleware = RequestContextMiddleware(app, app)
        
=======

        middleware = RequestContextMiddleware(app)

>>>>>>> 7cebd9d4
        # Create mock scope and protocol
        mock_rsgi_scope = Mock()
        mock_rsgi_scope.headers = []
        mock_rsgi_scope.method = "GET"
        mock_rsgi_scope.path = "/test"
        mock_rsgi_scope.client = "127.0.0.1"
        mock_rsgi_scope.query_string = b""

        scope = Scope(mock_rsgi_scope)
        protocol = Mock()

        # Process request through middleware
        # Note: This is a simplified test - in reality, the middleware would
        # need proper request/response handling
        temp_request = _TempRequestContext(mock_rsgi_scope)
        custom_id = custom_generator(temp_request)

        assert custom_id == "processed-get"


class TestRequestIDManager:
    """Test the RequestIDManager class."""

    def test_request_id_manager_initialization(self):
        """Test RequestIDManager initialization."""
        app = Velithon()

        from velithon.ctx import RequestIDManager
        manager = RequestIDManager(app)

        assert manager.app == app
        assert manager._default_generator is None

    def test_request_id_manager_with_custom_generator(self):
        """Test RequestIDManager with custom generator."""

        def custom_generator(req):
            return "manager-test"

        app = Velithon(request_id_generator=custom_generator)

        from velithon.ctx import RequestIDManager
        manager = RequestIDManager(app)

        mock_request = Mock()
        request_id = manager.generate_request_id(mock_request)
        assert request_id == "manager-test"

    def test_request_id_manager_default_fallback(self):
        """Test RequestIDManager falls back to default generator."""

        app = Velithon()  # No custom generator

        from velithon.ctx import RequestIDManager
        manager = RequestIDManager(app)

        mock_request = Mock()
        request_id = manager.generate_request_id(mock_request)

        # Should generate default format
        assert request_id is not None
        parts = request_id.split('-')
        assert len(parts) == 3


class TestIntegrationScenarios:
    """Integration tests for complete request ID workflows."""

    def test_end_to_end_custom_request_id_flow(self):
        """Test complete flow of custom request ID generation."""

        # Track calls to the custom generator
        generator_calls = []

        def tracking_generator(req):
            generator_calls.append({
                'method': req.method,
                'path': req.path,
                'headers': dict(req.headers) if hasattr(req, 'headers') else {}
            })
            correlation_id = req.headers.get('x-correlation-id')
            if correlation_id:
                return f"tracked-{correlation_id}"
            return f"tracked-{req.method.lower()}-{len(generator_calls)}"

        app = Velithon(request_id_generator=tracking_generator)

        @app.get("/test")
        async def test_endpoint(request: Request):
            return JSONResponse({"request_id": request.request_id})

        # Test that the generator function is properly configured
        assert app.request_id_generator == tracking_generator

        # Simulate request processing by calling the generator directly
        mock_request = Mock()
        mock_request.method = "GET"
        mock_request.path = "/test"
        mock_request.headers = {'x-correlation-id': 'integration-test'}

        result_id = tracking_generator(mock_request)
        assert result_id == "tracked-integration-test"
        assert len(generator_calls) == 1
        assert generator_calls[0]['method'] == "GET"
        assert generator_calls[0]['path'] == "/test"

    def test_performance_considerations(self):
        """Test performance aspects of custom request ID generation."""

        # Counter to track generator calls
        call_count = 0

        def performance_generator(req):
            nonlocal call_count
            call_count += 1

            # Simulate some processing time (in reality should be minimal)
            start_time = time.time()

            # Simple logic that should be fast
            method_hash = hash(req.method) % 1000
            path_hash = abs(hash(req.path)) % 1000

            processing_time = time.time() - start_time

            return f"perf-{method_hash}-{path_hash}-{call_count}"

        app = Velithon(request_id_generator=performance_generator)

        # Test multiple calls
        mock_request = Mock()
        mock_request.method = "GET"
        mock_request.path = "/api/test"
        mock_request.headers = {}

        # Generate multiple IDs
        ids = []
        for i in range(10):
            mock_request.path = f"/api/test/{i}"
            request_id = performance_generator(mock_request)
            ids.append(request_id)

        # Verify all IDs are unique and follow expected pattern
        assert len(set(ids)) == 10  # All unique
        assert call_count == 10

        for request_id in ids:
            assert request_id.startswith("perf-")
            parts = request_id.split('-')
            assert len(parts) == 4  # perf-methodhash-pathhash-counter

    def test_error_handling_in_custom_generator(self):
        """Test error handling when custom generator fails."""

        def failing_generator(req):
            # This will fail on the second call
            if hasattr(failing_generator, 'call_count'):
                failing_generator.call_count += 1
            else:
                failing_generator.call_count = 1

            if failing_generator.call_count == 2:
                raise ValueError("Simulated generator failure")

            return f"success-{failing_generator.call_count}"

        app = Velithon(request_id_generator=failing_generator)

        mock_request = Mock()
        mock_request.method = "GET"
        mock_request.path = "/test"
        mock_request.headers = {}

        # First call should succeed
        first_id = failing_generator(mock_request)
        assert first_id == "success-1"

        # Second call should fail - in real implementation, this would be caught
        # and fall back to default generator
        with pytest.raises(ValueError):
            failing_generator(mock_request)<|MERGE_RESOLUTION|>--- conflicted
+++ resolved
@@ -231,13 +231,8 @@
     def test_middleware_initialization(self):
         """Test middleware can be initialized with app."""
         app = Velithon()
-<<<<<<< HEAD
         middleware = RequestContextMiddleware(app, app)
         
-=======
-        middleware = RequestContextMiddleware(app)
-
->>>>>>> 7cebd9d4
         assert middleware.app == app
         assert hasattr(middleware, 'request_id_manager')
 
@@ -248,19 +243,11 @@
             return f"middleware-{req.method}-{abs(hash(req.path)) % 100}"
 
         app = Velithon(request_id_generator=custom_generator)
-<<<<<<< HEAD
         middleware = RequestContextMiddleware(app, app)
         
         # Verify the middleware has access to the custom generator
         assert middleware.velithon_app.request_id_generator == custom_generator
     
-=======
-        middleware = RequestContextMiddleware(app)
-
-        # Verify the middleware has access to the custom generator
-        assert middleware.app.request_id_generator == custom_generator
-
->>>>>>> 7cebd9d4
     @pytest.mark.asyncio
     async def test_middleware_request_processing(self):
         """Test that middleware properly processes requests and sets context."""
@@ -272,15 +259,8 @@
 
         # Mock the next middleware/app in the chain
         app.process_request = Mock()
-<<<<<<< HEAD
         
         middleware = RequestContextMiddleware(app, app)
-        
-=======
-
-        middleware = RequestContextMiddleware(app)
-
->>>>>>> 7cebd9d4
         # Create mock scope and protocol
         mock_rsgi_scope = Mock()
         mock_rsgi_scope.headers = []
