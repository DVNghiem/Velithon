#  @copyright (c) 2025 Starlette
from __future__ import annotations
import typing
from urllib.parse import SplitResult, parse_qsl, urlencode, urlsplit
from granian.rsgi import HTTPProtocol, Scope as RSGIScope
from velithon._utils import run_in_threadpool, RequestIDGenerator

request_id_generator = RequestIDGenerator()

class Scope:
    """
    Wrapper for the RSGI scope object.
    """
    __slots__ = (
        "_scope",
        "_path_params",
        "_request_id",
        "_di_context",
    )
    def __init__(self, scope: RSGIScope) -> None:
        self._scope = scope
        # extend the scope with additional properties
        self._path_params = {}
<<<<<<< HEAD
        self.request_id = request_id_generator.generate()
=======
        self._request_id = str(uuid.uuid4())
>>>>>>> 1eca7702
        self._di_context = {}

    @property
    def proto(self) -> typing.Literal["http", "websocket"]:
        return self._scope.proto
    @property
    def rsgi_version(self) -> str:
        return self._scope.rsgi_version
    @property
    def http_version(self) -> str:
        return self._scope.http_version
    @property
    def server(self) -> str:
        return self._scope.server
    @property
    def client(self) -> str:
        return self._scope.client
    @property
    def scheme(self) -> str:
        return self._scope.scheme
    @property
    def method(self) -> str:
        return self._scope.method
    @property
    def path(self) -> str:
        return self._scope.path
    @property
    def query_string(self) -> str:
        return self._scope.query_string
    @property
    def headers(self) -> typing.MutableMapping[str, str]:
        return self._scope.headers
    @property
    def authority(self) -> typing.Optional[str]:
        return self._scope.authority
    @property
    def path_params(self) -> typing.Mapping[str, str]:
        return self._path_params

class Protocol:

    __slots__ = (
        "_protocol",
        "_status_code",
        "_headers",
    )

    def __init__(self, protocol: HTTPProtocol) -> None:
        self._protocol = protocol
        self._status_code = 200
        self._headers = []

    async def __call__(self, *args, **kwds) -> bytes:
        return await self._protocol(*args, **kwds)
    async def __aiter__(self) -> typing.AsyncIterator[bytes]:
        return await self._protocol.__aiter__()
    async def client_disconnect(self) -> None:
        await self._protocol.client_disconnect()
    def response_empty(self, status: int, headers: typing.Tuple[str, str]) -> None:
        self._status_code = status
        self._headers = headers
        self._protocol.response_empty(status, headers)
    def response_str(
        self, status: int, headers: typing.Tuple[str, str], body: str
    ) -> None:
        self._status_code = status
        self._headers = headers
        self._protocol.response_str(status, headers, body)
    def response_bytes(
        self, status: int, headers: typing.Tuple[str, str], body: bytes
    ) -> None:
        self._status_code = status
        self._headers = headers
        self._protocol.response_bytes(status, headers, body)
    def response_file(
        self, status: int, headers: typing.Tuple[str, str], file: typing.Any
    ) -> None:
        self._status_code = status
        self._headers = headers
        self._protocol.response_file(status, headers, file)
    def response_stream(
        self, status: int, headers: typing.Tuple[str, str]
    ) -> typing.Any: 
        self._status_code = status
        self._headers = headers
        return self._protocol.response_stream(status, headers)
class Address(typing.NamedTuple):
    host: str
    port: int


_KeyType = typing.TypeVar("_KeyType")
# Mapping keys are invariant but their values are covariant since
# you can only read them
# that is, you can't do `Mapping[str, Animal]()["fido"] = Dog()`
_CovariantValueType = typing.TypeVar("_CovariantValueType", covariant=True)


class URL:
    def __init__(
        self,
        url: str = "",
        scope: Scope | None = None,
        **components: typing.Any,
    ) -> None:
        if scope is not None:
            assert not url, 'Cannot set both "url" and "scope".'
            assert not components, 'Cannot set both "scope" and "**components".'
            scheme = scope.scheme
            server = scope.server
            path = scope.path
            query_string = scope.query_string

            host_header = None
            for key, value in scope.headers.items():
                if key == b"host":
                    host_header = value.decode("latin-1")
                    break

            if host_header is not None:
                url = f"{scheme}://{host_header}{path}"
            elif server is None:
                url = path
            else:
                host, port = server.split(":")
                default_port = {"http": 80, "https": 443, "ws": 80, "wss": 443}[scheme]
                if port == default_port:
                    url = f"{scheme}://{host}{path}"
                else:
                    url = f"{scheme}://{host}:{port}{path}"

            if query_string:
                url += "?" + query_string
        elif components:
            assert not url, 'Cannot set both "url" and "**components".'
            url = URL("").replace(**components).components.geturl()

        self._url = url

    @property
    def components(self) -> SplitResult:
        if not hasattr(self, "_components"):
            self._components = urlsplit(self._url)
        return self._components

    @property
    def scheme(self) -> str:
        return self.components.scheme

    @property
    def netloc(self) -> str:
        return self.components.netloc

    @property
    def path(self) -> str:
        return self.components.path

    @property
    def query(self) -> str:
        return self.components.query

    @property
    def fragment(self) -> str:
        return self.components.fragment

    @property
    def username(self) -> None | str:
        return self.components.username

    @property
    def password(self) -> None | str:
        return self.components.password

    @property
    def hostname(self) -> None | str:
        return self.components.hostname

    @property
    def port(self) -> int | None:
        return self.components.port

    @property
    def is_secure(self) -> bool:
        return self.scheme in ("https", "wss")

    def replace(self, **kwargs: typing.Any) -> URL:
        if "username" in kwargs or "password" in kwargs or "hostname" in kwargs or "port" in kwargs:
            hostname = kwargs.pop("hostname", None)
            port = kwargs.pop("port", self.port)
            username = kwargs.pop("username", self.username)
            password = kwargs.pop("password", self.password)

            if hostname is None:
                netloc = self.netloc
                _, _, hostname = netloc.rpartition("@")

                if hostname[-1] != "]":
                    hostname = hostname.rsplit(":", 1)[0]

            netloc = hostname
            if port is not None:
                netloc += f":{port}"
            if username is not None:
                userpass = username
                if password is not None:
                    userpass += f":{password}"
                netloc = f"{userpass}@{netloc}"

            kwargs["netloc"] = netloc

        components = self.components._replace(**kwargs)
        return self.__class__(components.geturl())

    def __eq__(self, other: typing.Any) -> bool:
        return str(self) == str(other)

    def __str__(self) -> str:
        return self._url

    def __repr__(self) -> str:
        url = str(self)
        if self.password:
            url = str(self.replace(password="********"))
        return f"{self.__class__.__name__}({repr(url)})"


class URLPath(str):
    """
    A URL path string that may also hold an associated protocol and/or host.
    Used by the routing to return `url_path_for` matches.
    """

    def __new__(cls, path: str, protocol: str = "", host: str = "") -> URLPath:
        assert protocol in ("http", "websocket", "")
        return str.__new__(cls, path)

    def __init__(self, path: str, protocol: str = "", host: str = "") -> None:
        self.protocol = protocol
        self.host = host

    def make_absolute_url(self, base_url: str | URL) -> URL:
        if isinstance(base_url, str):
            base_url = URL(base_url)
        if self.protocol:
            scheme = {
                "http": {True: "https", False: "http"},
                "websocket": {True: "wss", False: "ws"},
            }[self.protocol][base_url.is_secure]
        else:
            scheme = base_url.scheme

        netloc = self.host or base_url.netloc
        path = base_url.path.rstrip("/") + str(self)
        return URL(scheme=scheme, netloc=netloc, path=path)

class ImmutableMultiDict(typing.Mapping[_KeyType, _CovariantValueType]):
    _dict: dict[_KeyType, _CovariantValueType]

    def __init__(
        self,
        *args: ImmutableMultiDict[_KeyType, _CovariantValueType]
        | typing.Mapping[_KeyType, _CovariantValueType]
        | typing.Iterable[tuple[_KeyType, _CovariantValueType]],
        **kwargs: typing.Any,
    ) -> None:
        assert len(args) < 2, "Too many arguments."

        value: typing.Any = args[0] if args else []
        if kwargs:
            value = ImmutableMultiDict(value).multi_items() + ImmutableMultiDict(kwargs).multi_items()

        if not value:
            _items: list[tuple[typing.Any, typing.Any]] = []
        elif hasattr(value, "multi_items"):
            value = typing.cast(ImmutableMultiDict[_KeyType, _CovariantValueType], value)
            _items = list(value.multi_items())
        elif hasattr(value, "items"):
            value = typing.cast(typing.Mapping[_KeyType, _CovariantValueType], value)
            _items = list(value.items())
        else:
            value = typing.cast("list[tuple[typing.Any, typing.Any]]", value)
            _items = list(value)

        self._dict = {k: v for k, v in _items}
        self._list = _items

    def getlist(self, key: typing.Any) -> list[_CovariantValueType]:
        return [item_value for item_key, item_value in self._list if item_key == key]

    def keys(self) -> typing.KeysView[_KeyType]:
        return self._dict.keys()

    def values(self) -> typing.ValuesView[_CovariantValueType]:
        return self._dict.values()

    def items(self) -> typing.ItemsView[_KeyType, _CovariantValueType]:
        return self._dict.items()

    def multi_items(self) -> list[tuple[_KeyType, _CovariantValueType]]:
        return list(self._list)

    def __getitem__(self, key: _KeyType) -> _CovariantValueType:
        return self._dict[key]

    def __contains__(self, key: typing.Any) -> bool:
        return key in self._dict

    def __iter__(self) -> typing.Iterator[_KeyType]:
        return iter(self.keys())

    def __len__(self) -> int:
        return len(self._dict)

    def __eq__(self, other: typing.Any) -> bool:
        if not isinstance(other, self.__class__):
            return False
        return sorted(self._list) == sorted(other._list)

    def __repr__(self) -> str:
        class_name = self.__class__.__name__
        items = self.multi_items()
        return f"{class_name}({items!r})"


class MultiDict(ImmutableMultiDict[typing.Any, typing.Any]):
    def __setitem__(self, key: typing.Any, value: typing.Any) -> None:
        self.setlist(key, [value])

    def __delitem__(self, key: typing.Any) -> None:
        self._list = [(k, v) for k, v in self._list if k != key]
        del self._dict[key]

    def pop(self, key: typing.Any, default: typing.Any = None) -> typing.Any:
        self._list = [(k, v) for k, v in self._list if k != key]
        return self._dict.pop(key, default)

    def popitem(self) -> tuple[typing.Any, typing.Any]:
        key, value = self._dict.popitem()
        self._list = [(k, v) for k, v in self._list if k != key]
        return key, value

    def poplist(self, key: typing.Any) -> list[typing.Any]:
        values = [v for k, v in self._list if k == key]
        self.pop(key)
        return values

    def clear(self) -> None:
        self._dict.clear()
        self._list.clear()

    def setdefault(self, key: typing.Any, default: typing.Any = None) -> typing.Any:
        if key not in self:
            self._dict[key] = default
            self._list.append((key, default))

        return self[key]

    def setlist(self, key: typing.Any, values: list[typing.Any]) -> None:
        if not values:
            self.pop(key, None)
        else:
            existing_items = [(k, v) for (k, v) in self._list if k != key]
            self._list = existing_items + [(key, value) for value in values]
            self._dict[key] = values[-1]

    def append(self, key: typing.Any, value: typing.Any) -> None:
        self._list.append((key, value))
        self._dict[key] = value

    def update(
        self,
        *args: MultiDict | typing.Mapping[typing.Any, typing.Any] | list[tuple[typing.Any, typing.Any]],
        **kwargs: typing.Any,
    ) -> None:
        value = MultiDict(*args, **kwargs)
        existing_items = [(k, v) for (k, v) in self._list if k not in value.keys()]
        self._list = existing_items + value.multi_items()
        self._dict.update(value)


class QueryParams(ImmutableMultiDict[str, str]):
    """
    An immutable multidict.
    """

    def __init__(
        self,
        *args: ImmutableMultiDict[typing.Any, typing.Any]
        | typing.Mapping[typing.Any, typing.Any]
        | list[tuple[typing.Any, typing.Any]]
        | str
        | bytes,
        **kwargs: typing.Any,
    ) -> None:
        assert len(args) < 2, "Too many arguments."

        value = args[0] if args else []

        if isinstance(value, str):
            super().__init__(parse_qsl(value, keep_blank_values=True), **kwargs)
        elif isinstance(value, bytes):
            super().__init__(parse_qsl(value.decode("latin-1"), keep_blank_values=True), **kwargs)
        else:
            super().__init__(*args, **kwargs)  # type: ignore[arg-type]
        self._list = [(str(k), str(v)) for k, v in self._list]
        self._dict = {str(k): str(v) for k, v in self._dict.items()}

    def __str__(self) -> str:
        return urlencode(self._list)

    def __repr__(self) -> str:
        class_name = self.__class__.__name__
        query_string = str(self)
        return f"{class_name}({query_string!r})"


class UploadFile:
    """
    An uploaded file included as part of the request data.
    """

    def __init__(
        self,
        file: typing.BinaryIO,
        *,
        size: int | None = None,
        filename: str | None = None,
        headers: Headers | None = None,
    ) -> None:
        self.filename = filename
        self.file = file
        self.size = size
        self.headers = headers or Headers()

    @property
    def content_type(self) -> str | None:
        return self.headers.get("content-type", None)

    @property
    def _in_memory(self) -> bool:
        # check for SpooledTemporaryFile._rolled
        rolled_to_disk = getattr(self.file, "_rolled", True)
        return not rolled_to_disk

    async def write(self, data: bytes) -> None:
        if self.size is not None:
            self.size += len(data)

        if self._in_memory:
            self.file.write(data)
        else:
            await run_in_threadpool(self.file.write, data)

    async def read(self, size: int = -1) -> bytes:
        if self._in_memory:
            return self.file.read(size)
        return await run_in_threadpool(self.file.read, size)

    async def seek(self, offset: int) -> None:
        if self._in_memory:
            self.file.seek(offset)
        else:
            await run_in_threadpool(self.file.seek, offset)

    async def close(self) -> None:
        if self._in_memory:
            self.file.close()
        else:
            await run_in_threadpool(self.file.close)

    def __repr__(self) -> str:
        return f"{self.__class__.__name__}(filename={self.filename!r}, size={self.size!r}, headers={self.headers!r})"


class FormData(ImmutableMultiDict[str, typing.Union[UploadFile, str]]):
    """
    An immutable multidict, containing both file uploads and text input.
    """

    def __init__(
        self,
        *args: FormData | typing.Mapping[str, str | UploadFile] | list[tuple[str, str | UploadFile]],
        **kwargs: str | UploadFile,
    ) -> None:
        super().__init__(*args, **kwargs)

    async def close(self) -> None:
        for key, value in self.multi_items():
            if isinstance(value, UploadFile):
                await value.close()


class Headers(typing.Mapping[str, str]):
    """
    An immutable, case-insensitive multidict.
    """

    def __init__(
        self,
        headers: list[tuple[str, str]] | None = None,
        scope: Scope | None = None,
    ) -> None:
        self._list: list[tuple[str, str]] = []
        if headers is not None:
            assert scope is None, 'Cannot set both "headers" and "scope".'
            self._list = headers
        elif scope is not None:
            self._list = scope.headers.items()

    @property
    def raw(self) -> list[tuple[str, str]]:
        return list(self._list)

    def keys(self) -> list[str]:  # type: ignore[override]
        return [key for key, value in self._list]

    def values(self) -> list[str]:  # type: ignore[override]
        return [value for key, value in self._list]

    def items(self) -> list[tuple[str, str]]:  # type: ignore[override]
        return [(key, value) for key, value in self._list]

    def __getitem__(self, key: str) -> str:
        get_header_key = key.lower()
        for header_key, header_value in self._list:
            if header_key == get_header_key:
                return header_value
        raise KeyError(key)

    def __contains__(self, key: typing.Any) -> bool:
        get_header_key = key.lower()
        for header_key, header_value in self._list:
            if header_key == get_header_key:
                return True
        return False

    def __iter__(self) -> typing.Iterator[typing.Any]:
        return iter(self.keys())
    
    def __len__(self) -> int:
        return len(self._list)
    
    def __setitem__(self, key: str, value: str) -> None:
        """
        Set the header `key` to `value`, removing any duplicate entries.
        Retains insertion order.
        """
        key = key.lower()

        found_indexes: list[int] = []
        for idx, (item_key, item_value) in enumerate(self._list):
            if item_key == key:
                found_indexes.append(idx)

        for idx in reversed(found_indexes[1:]):
            del self._list[idx]

        if found_indexes:
            idx = found_indexes[0]
            self._list[idx] = (key, value)
        else:
            self._list.append((key, value))

<|MERGE_RESOLUTION|>--- conflicted
+++ resolved
@@ -21,11 +21,7 @@
         self._scope = scope
         # extend the scope with additional properties
         self._path_params = {}
-<<<<<<< HEAD
         self.request_id = request_id_generator.generate()
-=======
-        self._request_id = str(uuid.uuid4())
->>>>>>> 1eca7702
         self._di_context = {}
 
     @property
