--- conflicted
+++ resolved
@@ -1,14 +1,7 @@
-<<<<<<< HEAD
-"""Request dispatcher module for Velithon framework.
-
-This module provides functionality to dispatch HTTP requests to their appropriate
-handlers with parameter resolution and response processing.
-=======
 """Request dispatcher module for controller method calls and response generation.
 
 This module provides the main dispatch logic that handles parameter injection,
 method execution, and automatic response serialization for controllers.
->>>>>>> b365c115
 """
 
 from __future__ import annotations
